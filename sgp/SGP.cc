/* The implementation of swprintf() is broken on FreeBSD and sometimes fails if
 * LC_TYPE is not set to UTF-8.  This happens when characters, which cannot be
 * represented by the current LC_CTYPE, are printed. */
#if defined __FreeBSD__
#	define BROKEN_SWPRINTF
#endif

#include "../ja2config.h"

#if defined BROKEN_SWPRINTF
#	include <locale.h>
#endif

#include <exception>
#include <new>

#include "Button_System.h"
#include "Debug.h"
#include "FileMan.h"
#include "Font.h"
#include "GameLoop.h"
#include "Init.h" // XXX should not be used in SGP
#include "Input.h"
#include "Intro.h"
#include "JA2_Splash.h"
#include "MemMan.h"
#include "Random.h"
#include "SGP.h"
#include "SaveLoadGame.h" // XXX should not be used in SGP
#include "SoundMan.h"
#include "VObject.h"
#include "Video.h"
#include "VSurface.h"
#include <SDL.h>
#include "UILayout.h"
#include "GameRes.h"
#include "GameState.h"
#include "Timer.h"

#include "DefaultContentManager.h"
#include "GameInstance.h"
#include "JsonUtility.h"
#include "MicroIni/MicroIni.hpp"
#include "ModPackContentManager.h"
#include "policy/GamePolicy.h"
#include "sgp/UTF8String.h"

#include "slog/slog.h"

#ifdef WITH_UNITTESTS
#include "gtest/gtest.h"
#endif

#if defined _WIN32
#	define WIN32_LEAN_AND_MEAN
#	include <windows.h>

#	include "Local.h"
#endif

#include "Multi_Language_Graphic_Utils.h"


#ifdef JA2
extern BOOLEAN gfPauseDueToPlayerGamePause;
#endif


#define WITH_MODS (1)

////////////////////////////////////////////////////////////////////////////
//
////////////////////////////////////////////////////////////////////////////

// #include "JsonObject.h"
// #include "MagazineModel.h"
// #include "WeaponModels.h"
// #include "Weapons.h"
// #include "rapidjson/document.h"
// #include "rapidjson/filestream.h"
// #include "rapidjson/prettywriter.h"
// #include "stdio.h"
// #include <boost/foreach.hpp>

// bool writeWeaponsToJson(const char *name/*, const struct WEAPONTYPE *weapon*/, int weaponCount)
// {
//   FILE *f = fopen(name, "wt");
//   if(f)
//   {
//     rapidjson::FileStream os(f);
//     rapidjson::PrettyWriter<rapidjson::FileStream> writer(os);

//     rapidjson::Document document;
//     document.SetArray();
//     rapidjson::Document::AllocatorType& allocator = document.GetAllocator();

//     for(int i = 0; i < weaponCount; i++)
//     {
//       // printf("%d\n", i);
//       const WeaponModel *w = GCM->getWeapon(i);
//       JsonObject obj(allocator);
//       w->serializeTo(obj);
//       document.PushBack(obj.getValue(), allocator);
//     }

//     document.Accept(writer);

//     fputs("\n", f);
//     return fclose(f) == 0;
//   }
//   return false;
// }

// bool writeMagazinesToJson(const char *name)
// {
//   FILE *f = fopen(name, "wt");
//   if(f)
//   {
//     rapidjson::FileStream os(f);
//     rapidjson::PrettyWriter<rapidjson::FileStream> writer(os);

//     rapidjson::Document document;
//     document.SetArray();
//     rapidjson::Document::AllocatorType& allocator = document.GetAllocator();

//     const std::vector<const MagazineModel*>& magazines = GCM->getMagazines();
//     BOOST_FOREACH(const MagazineModel* mag, magazines)
//     {
//       JsonObject obj(allocator);
//       mag->serializeTo(obj);
//       document.PushBack(obj.getValue(), allocator);
//     }

//     document.Accept(writer);

//     fputs("\n", f);
//     return fclose(f) == 0;
//   }
//   return false;
// }

////////////////////////////////////////////////////////////////////////////
//
////////////////////////////////////////////////////////////////////////////

static BOOLEAN gfGameInitialized = FALSE;


static bool getResourceVersion(const char *versionName, GameVersion *version);
static std::string findRootGameResFolder(const std::string &configPath);
static void WriteDefaultConfigFile(const char* ConfigFile);

static void convertDialogQuotesToJson(const DefaultContentManager *cm,
                                      STRING_ENC_TYPE encType,
                                      const char *dialogFile, const char *outputFile);

/** Deinitialize the game an exit. */
static void deinitGameAndExit()
{
  SLOGD(DEBUG_TAG_SGP, "Deinitializing Game");
  SoundServiceStreams();
  if (gfGameInitialized)
  {
    ShutdownGame();
  }
  SLOGD(DEBUG_TAG_SGP, "Shutting Down Button System");
  ShutdownButtonSystem();
  MSYS_Shutdown();

#ifndef UTIL
  SLOGD(DEBUG_TAG_SGP, "Shutting Down Sound Manager");
  ShutdownSoundManager();
#endif

#ifdef SGP_VIDEO_DEBUGGING
  SLOGD(DEBUG_TAG_SGP, "Dumping Video Info");
  PerformVideoInfoDumpIntoFile( "SGPVideoShutdownDump.txt", FALSE );
#endif

  SLOGD(DEBUG_TAG_SGP, "Shutting Down Video Surface Manager");
  ShutdownVideoSurfaceManager();
  SLOGD(DEBUG_TAG_SGP, "Shutting Down Video Object Manager");
  ShutdownVideoObjectManager();
  SLOGD(DEBUG_TAG_SGP, "Shutting Down Video Manager");
  ShutdownVideoManager();
<<<<<<< HEAD

#ifdef EXTREME_MEMORY_DEBUGGING
  SLOGD(DEBUG_TAG_SGP, "Dumping Memory Debug Info");
  DumpMemoryInfoIntoFile( "ExtremeMemoryDump.txt", FALSE );
#endif

  SLOGD(DEBUG_TAG_SGP, "Shutting Doen Memory Manager");
=======
>>>>>>> 5856a709
  ShutdownMemoryManager();  // must go last, for MemDebugCounter to work right...

  SLOGD(DEBUG_TAG_SGP, "Shutting Down SDL");
  SDL_Quit();

  exit(0);
}


/** Request game exit.
 * Call this function if you want to exit the game. */
void requestGameExit()
{
  SDL_Event event;
  event.type = SDL_QUIT;
  SDL_PushEvent(&event);
}

static void MainLoop(int msPerGameCycle)
{
	BOOLEAN s_doGameCycles = TRUE;

  while (true)
  {
    // cycle until SDL_Quit is received

		SDL_Event event;
		if (SDL_PollEvent(&event))
		{
			switch (event.type)
			{
				case SDL_ACTIVEEVENT:
					if (event.active.state & SDL_APPACTIVE)
					{
						s_doGameCycles = (event.active.gain != 0);
						break;
					}
					break;

				case SDL_KEYDOWN: KeyDown(&event.key.keysym); break;
				case SDL_KEYUP:   KeyUp(  &event.key.keysym); break;

				case SDL_MOUSEBUTTONDOWN: MouseButtonDown(&event.button); break;
				case SDL_MOUSEBUTTONUP:   MouseButtonUp(&event.button);   break;

				case SDL_MOUSEMOTION:
					gusMouseXPos = event.motion.x;
					gusMouseYPos = event.motion.y;
					break;

				case SDL_QUIT:
          deinitGameAndExit();
					break;
			}
		}
		else
		{
			if (s_doGameCycles)
			{
        UINT32 gameCycleMS = GetClock();
#if DEBUG_PRINT_GAME_CYCLE_TIME
        UINT32 totalGameCycleMS = gameCycleMS;
#endif
				GameLoop();
        gameCycleMS = GetClock() - gameCycleMS;

        if(gameCycleMS < msPerGameCycle)
        {
          SDL_Delay(msPerGameCycle - gameCycleMS);
        }

#if DEBUG_PRINT_GAME_CYCLE_TIME
        totalGameCycleMS = GetClock() - totalGameCycleMS;
        printf("game cycle: %4d %4d\n", gameCycleMS, totalGameCycleMS);
#endif
			}
			else
			{
				SDL_WaitEvent(NULL);
			}
		}
  }
}

////////////////////////////////////////////////////////////

ContentManager *GCM = NULL;

////////////////////////////////////////////////////////////

struct CommandLineParams
{
  CommandLineParams()
  {
#ifdef WITH_MODS
    useMod = false;
#endif
    doUnitTests = false;
    showDebugMessages = false;
    resourceVersionGiven = false;
    no3btnmouse = false;
  }

#ifdef WITH_MODS
  bool useMod;
  std::string modName;
#endif

  bool resourceVersionGiven;
  std::string resourceVersion;

  bool doUnitTests;
  bool showDebugMessages;
  bool no3btnmouse;
};

static BOOLEAN ParseParameters(int argc, char* const argv[],
                               CommandLineParams *params);

int main(int argc, char* argv[])
try
{
  std::string exeFolder = FileMan::getParentPath(argv[0], true);

#if defined BROKEN_SWPRINTF
	if (setlocale(LC_CTYPE, "UTF-8") == NULL)
	{
		fprintf(stderr, "WARNING: Failed to set LC_CTYPE to UTF-8. Some strings might get garbled.\n");
	}
#endif

  // init logging
  SLOG_Init(SLOG_STDERR, "ja2.log");
  SLOG_SetLevel(SLOG_WARNING, SLOG_WARNING);

  setGameVersion(GV_ENGLISH);

  CommandLineParams params;
	if (!ParseParameters(argc, argv, &params)) return EXIT_FAILURE;

  if(params.showDebugMessages)
  {
    SLOG_SetLevel(SLOG_DEBUG, SLOG_DEBUG);
  }

#ifdef WITH_UNITTESTS
  if(params.doUnitTests)
  {
    testing::InitGoogleTest(&argc, argv);
    return RUN_ALL_TESTS();
  }
#endif

  GameVersion version = GV_ENGLISH;
  if(params.resourceVersionGiven)
  {
    if(!getResourceVersion(params.resourceVersion.c_str(), &version))
    {
      SLOGE(DEBUG_TAG_SGP, "Unknown version of the game: %s\n", params.resourceVersion.c_str());
      return EXIT_FAILURE;
    }
  }
  setGameVersion(version);

  ////////////////////////////////////////////////////////////

	SDL_Init(SDL_INIT_VIDEO);
	SDL_EnableUNICODE(SDL_ENABLE);

#ifdef __APPLE__
  // Enable 3-button mouse support if the user haven't instructed
  // otherwise
  if(!params.no3btnmouse)
  {
    SDL_putenv(const_cast<char*>("SDL_HAS3BUTTONMOUSE=1"));
  }
#endif

  // restore output to the console (on windows when built with MINGW)
#ifdef __MINGW32__
  freopen("CON", "w", stdout);
  freopen("CON", "w", stderr);
#endif

#ifdef SGP_DEBUG
	// Initialize the Debug Manager - success doesn't matter
	InitializeDebugManager();
#endif

  // this one needs to go ahead of all others (except Debug), for MemDebugCounter to work right...
	SLOGD(DEBUG_TAG_SGP, "Initializing Memory Manager");
	InitializeMemoryManager();

  SLOGD(DEBUG_TAG_SGP, "Initializing Game Resources");
  std::string configFolderPath = FileMan::findConfigFolderAndSwitchIntoIt();
  std::string configPath = FileMan::joinPaths(configFolderPath, "ja2.ini");
  std::string gameResRootPath = findRootGameResFolder(configPath);

  std::string extraDataDir = EXTRA_DATA_DIR;
  if(extraDataDir.empty())
  {
    // use location of the exe file
    extraDataDir = exeFolder;
  }

  std::string externalizedDataPath = FileMan::joinPaths(extraDataDir, "externalized");

  DefaultContentManager *cm;

#ifdef WITH_MODS
  if(params.useMod)
  {
    std::string modName = params.modName;
    std::string modResFolder = FileMan::joinPaths(FileMan::joinPaths(FileMan::joinPaths(extraDataDir, "mods"), modName), "data");
    cm = new ModPackContentManager(version,
                                   modName, modResFolder, configFolderPath,
                                   gameResRootPath, externalizedDataPath);
    SLOGI(DEBUG_TAG_SGP,"------------------------------------------------------------------------------");
    SLOGI(DEBUG_TAG_SGP,"Configuration file:            '%s'", configPath.c_str());
    SLOGI(DEBUG_TAG_SGP,"Root game resources directory: '%s'", gameResRootPath.c_str());
    SLOGI(DEBUG_TAG_SGP,"Extra data directory:          '%s'", extraDataDir.c_str());
    SLOGI(DEBUG_TAG_SGP,"Data directory:                '%s'", cm->getDataDir().c_str());
    SLOGI(DEBUG_TAG_SGP,"Tilecache directory:           '%s'", cm->getTileDir().c_str());
    SLOGI(DEBUG_TAG_SGP,"Saved games directory:         '%s'", cm->getSavedGamesFolder().c_str());
    SLOGI(DEBUG_TAG_SGP,"------------------------------------------------------------------------------");
    SLOGI(DEBUG_TAG_SGP,"MOD name:                      '%s'", modName.c_str());
    SLOGI(DEBUG_TAG_SGP,"MOD resource directory:        '%s'", modResFolder.c_str());
    SLOGI(DEBUG_TAG_SGP,"------------------------------------------------------------------------------");
  }
  else
#endif
  {
    cm = new DefaultContentManager(version,
                                   configFolderPath,
                                   gameResRootPath, externalizedDataPath);
    SLOGI(DEBUG_TAG_SGP,"------------------------------------------------------------------------------");
    SLOGI(DEBUG_TAG_SGP,"Configuration file:            '%s'", configPath.c_str());
    SLOGI(DEBUG_TAG_SGP,"Root game resources directory: '%s'", gameResRootPath.c_str());
    SLOGI(DEBUG_TAG_SGP,"Extra data directory:          '%s'", extraDataDir.c_str());
    SLOGI(DEBUG_TAG_SGP,"Data directory:                '%s'", cm->getDataDir().c_str());
    SLOGI(DEBUG_TAG_SGP,"Tilecache directory:           '%s'", cm->getTileDir().c_str());
    SLOGI(DEBUG_TAG_SGP,"Saved games directory:         '%s'", cm->getSavedGamesFolder().c_str());
    SLOGI(DEBUG_TAG_SGP,"------------------------------------------------------------------------------");
  }

  std::vector<std::string> libraries = cm->getListOfGameResources();
  cm->initGameResouces(configPath, libraries);

  if(!cm->loadGameData())
  {
    SLOGI(DEBUG_TAG_SGP,"Failed to load the game data.");
  }
  else
  {

    GCM = cm;

    SLOGD(DEBUG_TAG_SGP, "Initializing Video Manager");
    InitializeVideoManager();

    SLOGD(DEBUG_TAG_SGP, "Initializing Video Object Manager");
    InitializeVideoObjectManager();

    SLOGD(DEBUG_TAG_SGP, "Initializing Video Surface Manager");
    InitializeVideoSurfaceManager();

#ifdef JA2
    InitJA2SplashScreen();
#endif

    // Initialize Font Manager
    SLOGD(DEBUG_TAG_SGP, "Initializing the Font Manager");
    // Init the manager and copy the TransTable stuff into it.
    InitializeFontManager();

    SLOGD(DEBUG_TAG_SGP, "Initializing Sound Manager");
#ifndef UTIL
    InitializeSoundManager();
#endif

    SLOGD(DEBUG_TAG_SGP, "Initializing Random");
    // Initialize random number generator
    InitializeRandom(); // no Shutdown

    SLOGD(DEBUG_TAG_SGP, "Initializing Game Manager");
    // Initialize the Game
    InitializeGame();

    gfGameInitialized = TRUE;

    ////////////////////////////////////////////////////////////

    // some data convertion
    // convertDialogQuotesToJson(cm, SE_RUSSIAN, "mercedt/051.edt", FileMan::joinPaths(exeFolder, "051.edt.json").c_str());
    // convertDialogQuotesToJson(cm, SE_RUSSIAN, "mercedt/052.edt", FileMan::joinPaths(exeFolder, "052.edt.json").c_str());
    // convertDialogQuotesToJson(cm, SE_RUSSIAN, "mercedt/055.edt", FileMan::joinPaths(exeFolder, "055.edt.json").c_str());

    // writeWeaponsToJson(FileMan::joinPaths(exeFolder, "externalized/weapons.json").c_str(), MAX_WEAPONS+1);
    // writeMagazinesToJson(FileMan::joinPaths(exeFolder, "externalized/magazines.json").c_str());

    // readWeaponsFromJson(FileMan::joinPaths(exeFolder, "weapon.json").c_str());
    // readWeaponsFromJson(FileMan::joinPaths(exeFolder, "weapon2.json").c_str());

    ////////////////////////////////////////////////////////////

#if defined JA2
    if(isEnglishVersion())
    {
      SetIntroType(INTRO_SPLASH);
    }
#endif

    SLOGD(DEBUG_TAG_SGP, "Running Game");

    /* At this point the SGP is set up, which means all I/O, Memory, tools, etc.
     * are available. All we need to do is attend to the gaming mechanics
     * themselves */
    MainLoop(GCM->getGamePolicy()->ms_per_game_cycle);
  }

  SLOG_Deinit();

  delete cm;
  GCM = NULL;

	return EXIT_SUCCESS;
}
catch (const std::bad_alloc&)
{
  SLOGE(DEBUG_TAG_SGP, "out of memory");
  return EXIT_FAILURE;
}
catch (const LibraryFileNotFoundException& e)
{
  SLOGE(DEBUG_TAG_SGP, "%s", e.what());
  return EXIT_FAILURE;
}
catch (const std::exception& e)
{
  SLOGE(DEBUG_TAG_SGP, "caught unhandled exception:\n%s", e.what());
  return EXIT_FAILURE;
}
catch (...)
{
  SLOGE(DEBUG_TAG_SGP, "caught unhandled unknown exception");
  return EXIT_FAILURE;
}


/** Set game resources version. */
static bool getResourceVersion(const char *versionName, GameVersion *version)
{
  if(strcasecmp(versionName, "ENGLISH") == 0)
  {
    *version = GV_ENGLISH;
  }
  else if(strcasecmp(versionName, "DUTCH") == 0)
  {
    *version = GV_DUTCH;
  }
  else if(strcasecmp(versionName, "FRENCH") == 0)
  {
    *version = GV_FRENCH;
  }
  else if(strcasecmp(versionName, "GERMAN") == 0)
  {
    *version = GV_GERMAN;
  }
  else if(strcasecmp(versionName, "ITALIAN") == 0)
  {
    *version = GV_ITALIAN;
  }
  else if(strcasecmp(versionName, "POLISH") == 0)
  {
    *version = GV_POLISH;
  }
  else if(strcasecmp(versionName, "RUSSIAN") == 0)
  {
    *version = GV_RUSSIAN;
  }
  else if(strcasecmp(versionName, "RUSSIAN_GOLD") == 0)
  {
    *version = GV_RUSSIAN_GOLD;
  }
  else
  {
    return false;
  }
  return true;
}

static BOOLEAN ParseParameters(int argc, char* const argv[], CommandLineParams *params)
{
	const char* const name = *argv;
	if (name == NULL) return TRUE; // argv does not even contain the program name

#ifdef WITH_UNITTESTS
  for(int i = 1; i < argc; i++)
  {
    if (strcmp(argv[i], "-unittests") == 0)
    {
      params->doUnitTests = true;
      return true;
    }
  }
#endif

	BOOLEAN success = TRUE;
  for(int i = 1; i < argc; i++)
  {
    bool haveNextParameter = (i + 1) < argc;

		if (strcmp(argv[i], "-fullscreen") == 0)
		{
			VideoSetFullScreen(TRUE);
		}
		else if (strcmp(argv[i], "-nosound") == 0)
		{
			SoundEnableSound(FALSE);
		}
		else if (strcmp(argv[i], "-window") == 0)
		{
			VideoSetFullScreen(FALSE);
		}
    else if (strcmp(argv[i], "-debug") == 0)
    {
      params->showDebugMessages = true;
    }
    else if (strcmp(argv[i], "-no3btnmouse") == 0)
    {
      params->no3btnmouse = true;
    }
		else if (strcmp(argv[i], "-res") == 0)
		{
      if(haveNextParameter)
      {
        int width = 0;
        int height = 0;
        int readFields = sscanf(argv[++i], "%dx%d", &width, &height);
        if(readFields != 2)
        {
          SLOGE(DEBUG_TAG_SGP, "Invalid value for command-line key '-res'");
          success = FALSE;
        }
        else
        {
          bool result = g_ui.setScreenSize(width, height);
          if(!result)
          {
            SLOGE(DEBUG_TAG_SGP, "Failed to set screen resolution %d x %d", width, height);
            success = FALSE;
          }
        }
      }
      else
      {
        SLOGE(DEBUG_TAG_SGP, "Missing value for command-line key '-res'");
        success = FALSE;
      }
		}
#ifdef WITH_MODS
    else if (strcmp(argv[i], "-mod") == 0)
    {
      if(haveNextParameter)
      {
        params->useMod = true;
        params->modName = argv[++i];
      }
      else
      {
        SLOGE(DEBUG_TAG_SGP, "Missing value for command-line key '-res'");
        success = FALSE;
      }
    }
#endif
#if defined JA2BETAVERSION
		else if (strcmp(argv[i], "-quicksave") == 0)
		{
			/* This allows the QuickSave Slots to be autoincremented, i.e. everytime
			 * the user saves, there will be a new quick save file */
			gfUseConsecutiveQuickSaveSlots = TRUE;
		}
		else if (strcmp(argv[i], "-domaps") == 0)
		{
      GameState::setMode(GAME_MODE_MAP_UTILITY);
		}
#endif
		else if (strcmp(argv[i], "-editor") == 0)
		{
      GameState::getInstance()->setEditorMode(false);
		}
		else if (strcmp(argv[i], "-editorauto") == 0)
		{
      GameState::getInstance()->setEditorMode(true);
		}
    else if (strcmp(argv[i], "-resversion") == 0)
    {
      if(haveNextParameter)
      {
        params->resourceVersionGiven = true;
        params->resourceVersion = argv[++i];
      }
      else
      {
        SLOGE(DEBUG_TAG_SGP, "Missing value for command-line key '-resversion'");
        success = FALSE;
      }
    }
		else
		{
			if (strcmp(argv[i], "-help") != 0)
			{
				fprintf(stderr, "Unknown switch \"%s\"\n", argv[i]);
			}
			success = FALSE;
		}
	}

	if (!success)
	{
		fprintf(stderr,
			"Usage: %s [options]\n"
			"\n"
			"  -res WxH     Screen resolution, e.g. 800x600. Default value is 640x480\n"
			"\n"
			"  -resversion  Version of the game resources.\n"
			"                 Possible values: DUTCH, ENGLISH, FRENCH, GERMAN, ITALIAN, POLISH, RUSSIAN, RUSSIAN_GOLD\n"
			"                 Default value is ENGLISH\n"
			"                 RUSSIAN is for BUKA Agonia Vlasty release\n"
			"                 RUSSIAN_GOLD is for Gold release\n"
#ifdef WITH_MODS
      "\n"
      "  -mod NAME    Start one of the game modifications, bundled into the game.\n"
      "               NAME is the name of modification, e.g. 'from-russia-with-love'.\n"
      "               See folder mods for possible options\n"
#endif
			"\n"
			"  -debug       Show debug messages\n"
#ifdef WITH_UNITTESTS
      "  -unittests   Perform unit tests\n"
      "                 ja2.exe -unittests [gtest options]\n"
      "                 E.g. ja2.exe -unittests --gtest_output=\"xml:report.xml\" --gtest_repeat=2\n"
#endif
#ifdef __APPLE__
      "  -no3btnmouse Disable 3-button mouse support.  Moving backward with Option + Left\n"
      "               mouse button will not work\n"
#endif
			"  -editor      Start the map editor (Editor.slf is required)\n"
			"  -editorauto  Start the map editor and load sector A9 (Editor.slf is required)\n"
			"  -fullscreen  Start the game in the fullscreen mode\n"
			"  -help        Display this information\n"
			"  -nosound     Turn the sound and music off\n"
			"  -window      Start the game in a window\n"
            ,
			name
		);
	}
	return success;
}

static std::string findRootGameResFolder(const std::string &configPath)
{
  MicroIni::File configFile;
  if(!configFile.load(configPath) || !configFile[""].has("data_dir"))
  {
    SLOGW(DEBUG_TAG_SGP, "Could not open configuration file (\"%s\").", configPath.c_str());
    WriteDefaultConfigFile(configPath.c_str());
    configFile.load(configPath);
  }

  return configFile[""]["data_dir"];
}

static void WriteDefaultConfigFile(const char* ConfigFile)
{
	FILE* const IniFile = fopen(ConfigFile, "a");
	if (IniFile != NULL)
	{
		fprintf(IniFile, "#Tells ja2-stracciatella where the binary datafiles are located\n");
#ifdef _WIN32
    fprintf(IniFile, "data_dir = C:\\Program Files\\Jagged Alliance 2");
#else
    fprintf(IniFile, "data_dir = /some/place/where/the/data/is");
#endif
		fclose(IniFile);
		fprintf(stderr, "Please edit \"%s\" to point to the binary data.\n", ConfigFile);
	}
}

////////////////////////////////////////////////////////////////////////////
// some data convertion
////////////////////////////////////////////////////////////////////////////

static void convertDialogQuotesToJson(const DefaultContentManager *cm,
                                      STRING_ENC_TYPE encType,
                                      const char *dialogFile, const char *outputFile)
{
  std::vector<UTF8String*> quotes;
  std::vector<std::string> quotes_str;
  cm->loadAllDialogQuotes(encType, dialogFile, quotes);
  for(int i = 0; i < quotes.size(); i++)
  {
    quotes_str.push_back(std::string(quotes[i]->getUTF8()));
    delete quotes[i];
    quotes[i] = NULL;
  }
  JsonUtility::writeToFile(outputFile, quotes_str);
}

////////////////////////////////////////////////////////////////////////////
//
////////////////////////////////////////////////////////////////////////////<|MERGE_RESOLUTION|>--- conflicted
+++ resolved
@@ -183,16 +183,7 @@
   ShutdownVideoObjectManager();
   SLOGD(DEBUG_TAG_SGP, "Shutting Down Video Manager");
   ShutdownVideoManager();
-<<<<<<< HEAD
-
-#ifdef EXTREME_MEMORY_DEBUGGING
-  SLOGD(DEBUG_TAG_SGP, "Dumping Memory Debug Info");
-  DumpMemoryInfoIntoFile( "ExtremeMemoryDump.txt", FALSE );
-#endif
-
-  SLOGD(DEBUG_TAG_SGP, "Shutting Doen Memory Manager");
-=======
->>>>>>> 5856a709
+  SLOGD(DEBUG_TAG_SGP, "Shutting Down Memory Manager");
   ShutdownMemoryManager();  // must go last, for MemDebugCounter to work right...
 
   SLOGD(DEBUG_TAG_SGP, "Shutting Down SDL");
