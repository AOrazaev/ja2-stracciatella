--- conflicted
+++ resolved
@@ -12,21 +12,9 @@
 #include <stdlib.h>
 #include "MemMan.h"
 #include "Debug.h"
-
-<<<<<<< HEAD
 #include "slog/slog.h"
 #define DEBUG_TAG_MEMORY	"Memory Manager"
 
-
-#undef _DEBUG // XXX TODO
-
-#ifdef _DEBUG
-//#	define DEBUG_MEM_LEAKS // turns on tracking of every MemAlloc and MemFree!
-#endif
-
-
-=======
->>>>>>> d2a05312
 #ifdef JA2
 #	include "MouseSystem.h"
 #	include "MessageBoxScreen.h"
@@ -136,113 +124,6 @@
 	return p;
 }
 
-<<<<<<< HEAD
-
-#ifdef _DEBUG
-
-PTR MemAllocReal(size_t uiSize, const char* pcFile, INT32 iLine)
-{
-	if (uiSize == 0)
-	{
-		return NULL;
-	}
-
-	if (!fMemManagerInit)
-		SLOGW(DEBUG_TAG_MEMORY, "MemAlloc: Warning -- Memory manager not initialized -- Line %d in %s", iLine, pcFile);
-
-
-	PTR ptr = _malloc_dbg(uiSize, _NORMAL_BLOCK, pcFile, iLine);
-	if (!ptr)
-	{
-		SLOGE(DEBUG_TAG_MEMORY, "MemAlloc failed: %d bytes (line %d file %s)", uiSize, iLine, pcFile);
-		throw std::bad_alloc();
-	}
-
-	guiMemTotal   += uiSize;
-	guiMemAlloced += uiSize;
-	MemDebugCounter++;
-
-#ifdef DEBUG_MEM_LEAKS
-	SLOGD(DEBUG_TAG_MEMORY, "MemAlloc %p: %d bytes (line %d file %s)", ptr, uiSize, iLine, pcFile);
-#endif
-
-	return ptr;
-}
-
-
-void MemFreeReal(PTR ptr, const char* pcFile, INT32 iLine)
-{
-	if (!fMemManagerInit)
-		SLOGW(DEBUG_TAG_MEMORY, "MemFree: Warning -- Memory manager not initialized -- Line %d in %s", iLine, pcFile);
-
-	if (ptr != NULL)
-	{
-		UINT32 uiSize = _msize(ptr);
-		guiMemTotal -= uiSize;
-		guiMemFreed += uiSize;
-		_free_dbg(ptr, _NORMAL_BLOCK);
-
-#ifdef DEBUG_MEM_LEAKS
-		SLOGD(DEBUG_TAG_MEMORY, "MemFree  %p: %d bytes (line %d file %s)", ptr, uiSize, iLine, pcFile);
-#endif
-	}
-	else
-	{
-		SLOGE(DEBUG_TAG_MEMORY, "MemFree ERROR: NULL ptr received (line %d file %s)", iLine, pcFile);
-	}
-
-	/* count even a NULL ptr as a MemFree, not because it's really a memory leak,
-	 * but because it is still an error of some sort (nobody should ever be
-	 * freeing NULL pointers), and this will help in tracking it down if the
-	 * above SLOG is not noticed. */
-	MemDebugCounter--;
-}
-
-
-PTR MemReallocReal(PTR ptr, UINT32 uiSize, const char* pcFile, INT32 iLine)
-{
-	if (!fMemManagerInit)
-		SLOGW(DEBUG_TAG_MEMORY, "MemRealloc: Warning -- Memory manager not initialized -- Line %d in %s", iLine, pcFile);
-
-	UINT32 uiOldSize = 0;
-	if (ptr != NULL)
-	{
-		uiOldSize = _msize(ptr);
-		guiMemTotal -= uiOldSize;
-		guiMemFreed += uiOldSize;
-		MemDebugCounter--;
-	}
-
-	// Note that the ptr changes to ptrNew...
-	PTR ptrNew = _realloc_dbg(ptr, uiSize, _NORMAL_BLOCK, pcFile, iLine);
-	if (ptrNew == NULL)
-	{
-		SLOGE(DEBUG_TAG_MEMORY, "MemReAlloc failed: ptr %d, %d -> %d bytes (line %d file %s)", ptr, uiOldSize, uiSize, iLine, pcFile);
-		if (uiSize != 0)
-		{
-			// ptr is left untouched, so undo the math above
-			guiMemTotal += uiOldSize;
-			guiMemFreed -= uiOldSize;
-			MemDebugCounter++;
-		}
-		throw std::bad_alloc();
-	}
-
-#ifdef DEBUG_MEM_LEAKS
-	SLOGD(DEBUG_TAG_MEMORY, "MemRealloc %p: Resizing %d bytes to %d bytes (line %d file %s) - New ptr %p", ptr, uiOldSize, uiSize, iLine, pcFile, ptrNew);
-#endif
-	guiMemTotal   += uiSize;
-	guiMemAlloced += uiSize;
-	MemDebugCounter++;
-
-	return ptrNew;
-}
-
-#endif
-
-
-=======
->>>>>>> d2a05312
 #ifdef EXTREME_MEMORY_DEBUGGING
 
 PTR MemAllocXDebug(size_t size, const char* szCodeString, INT32 iLineNum)
